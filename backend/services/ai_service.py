--- conflicted
+++ resolved
@@ -22,30 +22,26 @@
 
 router = APIRouter()
 
-<<<<<<< HEAD
 # Configure OpenAI client - 让API Key变为可选
-openai.api_key = os.getenv("OPENAI_API_KEY")
-
-# 检查API Key状态但不阻止应用启动
-OPENAI_AVAILABLE = bool(openai.api_key)
-if not OPENAI_AVAILABLE:
-    print("⚠️ OPENAI_API_KEY 未设置，AI聊天功能将不可用")
-    print("💡 如需使用AI功能，请设置环境变量: OPENAI_API_KEY=your_key")
-=======
-# Configure OpenAI client
 openai_api_key = os.getenv("OPENAI_API_KEY")
 openai_base_url = os.getenv("OPENAI_BASE_URL")
 moonshot_api_key = os.getenv("MOONSHOT_API_KEY")
 moonshot_base_url = os.getenv("MOONSHOT_BASE_URL")
 
-if not openai_api_key:
-    logger.error("OPENAI_API_KEY environment variable not set!")
-    raise ValueError("OPENAI_API_KEY environment variable not set.")
->>>>>>> 709f4dc4
-
-# client = OpenAI(api_key=openai_api_key, base_url=openai_base_url)
-client = OpenAI(api_key=moonshot_api_key, base_url=moonshot_base_url)
-logger.info("OpenAI client initialized successfully")
+# 检查API Key状态但不阻止应用启动
+OPENAI_AVAILABLE = bool(openai_api_key or moonshot_api_key)
+if not OPENAI_AVAILABLE:
+    print("⚠️ OPENAI_API_KEY 或 MOONSHOT_API_KEY 未设置，AI聊天功能将不可用")
+    print("💡 如需使用AI功能，请设置环境变量: OPENAI_API_KEY=your_key 或 MOONSHOT_API_KEY=your_key")
+    client = None
+else:
+    # 优先使用 Moonshot，如果没有则使用 OpenAI
+    if moonshot_api_key:
+        client = OpenAI(api_key=moonshot_api_key, base_url=moonshot_base_url)
+        logger.info("Moonshot client initialized successfully")
+    else:
+        client = OpenAI(api_key=openai_api_key, base_url=openai_base_url)
+        logger.info("OpenAI client initialized successfully")
 
 class ChatRequest(BaseModel):
     message: Optional[str]
@@ -79,8 +75,8 @@
             status_code=503, 
             detail={
                 "error": "AI服务不可用",
-                "message": "OPENAI_API_KEY 环境变量未设置",
-                "solution": "请设置 OPENAI_API_KEY 环境变量后重启应用"
+                "message": "OPENAI_API_KEY 或 MOONSHOT_API_KEY 环境变量未设置",
+                "solution": "请设置 OPENAI_API_KEY 或 MOONSHOT_API_KEY 环境变量后重启应用"
             }
         )
     
@@ -126,19 +122,6 @@
         return {"response": response_content}
 
     except Exception as e:
-<<<<<<< HEAD
-        raise HTTPException(status_code=500, detail=f"Internal Server Error: {str(e)}")
-
-# 添加AI服务状态检查路由
-@router.get("/status")
-async def ai_service_status():
-    """检查AI服务状态"""
-    return {
-        "openai_available": OPENAI_AVAILABLE,
-        "status": "ready" if OPENAI_AVAILABLE else "unavailable",
-        "message": "AI服务正常" if OPENAI_AVAILABLE else "需要设置 OPENAI_API_KEY"
-    } 
-=======
         logger.error(f"Error in handle_chat: {str(e)}", exc_info=True)
         raise HTTPException(status_code=500, detail=f"Internal Server Error: {str(e)}")
 
@@ -253,6 +236,20 @@
         logger.error(f"获取对话历史错误: {e}")
         raise HTTPException(status_code=500, detail=f"获取对话历史失败: {str(e)}") 
 
+# 添加AI服务状态检查路由
+@router.get("/status")
+async def ai_service_status():
+    """检查AI服务状态"""
+    return {
+        "openai_available": OPENAI_AVAILABLE,
+        "status": "ready" if OPENAI_AVAILABLE else "unavailable",
+        "message": "AI服务正常" if OPENAI_AVAILABLE else "需要设置 OPENAI_API_KEY 或 MOONSHOT_API_KEY",
+        "available_models": {
+            "openai": bool(openai_api_key),
+            "moonshot": bool(moonshot_api_key)
+        }
+    }
+
 """
 使用示例：
 
@@ -297,5 +294,4 @@
    }
 
 对话记录将自动存储到数据库中，并可以用于标签生成，提高标签的准确性和个性化程度。
-""" 
->>>>>>> 709f4dc4
+"""