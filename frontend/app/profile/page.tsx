--- conflicted
+++ resolved
@@ -6,10 +6,10 @@
 import { Switch } from '@/components/ui/switch'
 import { useAppStore } from '@/lib/store'
 import { useRequireAuth } from '@/hooks/useAuth'
-<<<<<<< HEAD
-import { profile } from '@/lib/api'
+import { profile, auth } from '@/lib/api'
 import { User, UserMetadata, Language } from '@/lib/types'
-import { User as UserIcon, Mail, Phone, MapPin, Calendar, Camera, Save, Edit3, Upload, AlertCircle, CheckCircle, Plus, ExternalLink, Trash2, Link } from 'lucide-react'
+import { User as UserIcon, Mail, Phone, MapPin, Calendar, Camera, Save, Edit3, Upload, AlertCircle, CheckCircle, RefreshCw, Plus, ExternalLink, Trash2, Link } from 'lucide-react'
+import { supabase } from '@/lib/supabase'
 
 interface SocialLink {
   id: string
@@ -17,12 +17,6 @@
   url: string
   label: string
 }
-=======
-import { profile, tags, auth } from '@/lib/api'
-import { User, UserMetadata, Language } from '@/lib/types'
-import { User as UserIcon, Mail, Phone, MapPin, Calendar, Camera, Save, Edit3, Tag, AlertCircle, CheckCircle, RefreshCw } from 'lucide-react'
-import { supabase } from '@/lib/supabase'
->>>>>>> e1eb3e5c
 
 export default function ProfilePage() {
   console.log('📄 [ProfilePage] Component rendering...')
@@ -69,7 +63,6 @@
       emailNotifications: true
     }
   })
-<<<<<<< HEAD
 
   // 预定义的社媒平台
   const socialPlatforms = [
@@ -83,10 +76,7 @@
     { value: 'website', label: language === 'zh' ? '个人网站' : 'Website' },
     { value: 'other', label: language === 'zh' ? '其他' : 'Other' }
   ]
-=======
-  const [generatedTags, setGeneratedTags] = useState<string[]>([])
   const [dataLoading, setDataLoading] = useState(false) // 区分数据加载和认证加载
->>>>>>> e1eb3e5c
 
   // Load user data function
   const loadUserData = async () => {
@@ -101,14 +91,6 @@
       const backendResponse = await profile.getBackendMetadata()
       console.log('📥 [Profile] Backend response:', backendResponse)
       
-<<<<<<< HEAD
-      setIsLoading(true)
-      try {
-        // Load user profile (includes basic info from user_profile + personal metadata)
-        const profileResponse = await profile.getProfile()
-        if (profileResponse.success) {
-          const userData = profileResponse.data
-=======
       if (backendResponse.success && backendResponse.data) {
         const userData = backendResponse.data
         
@@ -173,7 +155,6 @@
         const metadataResponse = await profile.getMetadata()
         if (metadataResponse.success) {
           setUserMetadata(metadataResponse.data)
->>>>>>> e1eb3e5c
           
           // Load additional metadata for preferences and contact info
           const metadataResponse = await profile.getMetadata()
@@ -186,21 +167,12 @@
           setSocialLinks(socialLinksData)
           
           setProfileData({
-<<<<<<< HEAD
-            name: userData.display_name || '',
-            email: userData.email || '',
-            phone: contactData.phone || '',
-            location: userData.location || '',  // Now from user_profile + personal metadata
-            age: userData.age || '',            // Now from user_profile + personal metadata
-            bio: userData.bio || '',            // Now from user_profile + personal metadata
-=======
             name: userProfile.display_name || authUser.display_name || '',
             email: userProfile.email || authUser.email || '',
             phone: userProfile.phone || contactData.phone || '',
             location: userProfile.location || personalData.location || '',
             age: personalData.age || '',
             bio: userProfile.bio || personalData.bio || '',
->>>>>>> e1eb3e5c
             preferences: {
               romanticMode: preferencesData.romantic_mode !== false,
               teamMode: preferencesData.team_mode !== false,
@@ -210,19 +182,12 @@
           })
         }
         
-<<<<<<< HEAD
-      } catch (error: any) {
-        setError(error.message || 'Failed to load profile data')
-      } finally {
-        setIsLoading(false)
-=======
         // Load tags from Supabase directly
         const tagsResponse = await tags.getUserTags()
         if (tagsResponse.success && tagsResponse.data) {
           setUserTags(tagsResponse.data)
           setGeneratedTags(tagsResponse.data.map(tag => tag.tag_name))
         }
->>>>>>> e1eb3e5c
       }
       
     } catch (error: any) {
@@ -296,19 +261,6 @@
     setError(null)
     
     try {
-<<<<<<< HEAD
-      // Save basic profile info (bio, location, age) using the new profile API
-      await profile.updateProfile({
-        bio: profileData.bio,
-        location: profileData.location,
-        age: profileData.age
-      })
-
-      // Save other metadata (contact info, preferences, and social links)
-      const metadataEntries = [
-        {
-          section_type: 'profile',
-=======
       // 检查认证状态
       const { authToken, backendUser } = useAppStore.getState()
       console.log('🏪 [ProfilePage.handleSave] Store auth state:', { 
@@ -360,7 +312,6 @@
         },
         {
           section_type: 'profile',
->>>>>>> e1eb3e5c
           section_key: 'contact',
           content: {
             phone: profileData.phone,
@@ -378,16 +329,11 @@
           }
         },
         {
-<<<<<<< HEAD
           section_type: 'profile',
           section_key: 'social_links',
           content: socialLinks
-        }
-      ]
-
-      // Save additional metadata
-      await profile.batchUpdateMetadata(metadataEntries)
-=======
+        },
+        {
           section_type: 'user_request',
           section_key: 'description',
           content: {
@@ -485,7 +431,6 @@
       } else {
         console.log('ℹ️ [ProfilePage.handleSave] No matching types enabled, skipping tag generation')
       }
->>>>>>> e1eb3e5c
       
       setSaveSuccess(true)
       setIsEditing(false)
@@ -515,7 +460,6 @@
     }
   }
 
-<<<<<<< HEAD
   // Social Links Management Functions
   const addSocialLink = () => {
     if (!newLink.platform || !newLink.url) {
@@ -569,14 +513,6 @@
     setIsUploadingAvatar(true)
     setError(null)
 
-=======
-  const generateTags = async (requestType: '找队友' | '找对象') => {
-    if (!authUser) return
-    
-    setIsLoading(true)
-    setError(null)
-    
->>>>>>> e1eb3e5c
     try {
       // 创建预览
       const reader = new FileReader()
@@ -597,13 +533,24 @@
       setSaveSuccess(true)
       setTimeout(() => setSaveSuccess(false), 3000)
       
+  const generateTags = async (requestType: '找队友' | '找对象') => {
+    if (!authUser) return
+    
+    setIsLoading(true)
+    setError(null)
+    
+    try {
+      const response = await tags.generate(requestType)
+      if (response.success) {
+        setUserTags(response.data.generated_tags)
+        setGeneratedTags(response.data.generated_tags.map(tag => tag.tag_name))
+        setSaveSuccess(true)
+        setTimeout(() => setSaveSuccess(false), 3000)
+      }
     } catch (error: any) {
-<<<<<<< HEAD
+      setError(error.message || '生成标签失败，请稍后重试')
       setError(error.message || 'Failed to upload avatar')
       setAvatarPreview(null)
-=======
-      setError(error.message || '生成标签失败，请稍后重试')
->>>>>>> e1eb3e5c
     } finally {
       setIsUploadingAvatar(false)
     }
@@ -696,11 +643,7 @@
           <div className="text-center space-y-4">
             <div className="relative">
               <Avatar className="h-32 w-32 mx-auto">
-<<<<<<< HEAD
-                <AvatarImage src={avatarPreview || user?.avatar} />
-=======
-                <AvatarImage src={authUser?.avatar_url} />
->>>>>>> e1eb3e5c
+                <AvatarImage src={avatarPreview || authUser?.avatar_url} />
                 <AvatarFallback className="text-2xl">
                   {(profileData.name || authUser?.display_name || 'U').charAt(0)}
                 </AvatarFallback>
