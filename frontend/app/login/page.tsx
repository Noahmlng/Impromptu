--- conflicted
+++ resolved
@@ -53,19 +53,11 @@
             email: response.data!.email,
             display_name: response.data!.display_name,
             avatar_url: response.data!.avatar_url,
-<<<<<<< HEAD
-            subscription_type: 'free',
-            created_at: new Date().toISOString(),
-            updated_at: new Date().toISOString(),
-            last_login_at: new Date().toISOString(),
-            is_active: true
-=======
             subscription_type: response.data!.subscription_type || 'free',
             created_at: response.data!.created_at || new Date().toISOString(),
             updated_at: response.data!.updated_at || new Date().toISOString(),
             last_login_at: response.data!.last_login_at || new Date().toISOString(),
             is_active: response.data!.is_active !== undefined ? response.data!.is_active : true
->>>>>>> 75ab0c67
           })
           
           // Create legacy user object for compatibility
@@ -111,19 +103,11 @@
             email: response.data!.email,
             display_name: response.data!.display_name,
             avatar_url: response.data!.avatar_url,
-<<<<<<< HEAD
-            subscription_type: 'free',
-            created_at: new Date().toISOString(),
-            updated_at: new Date().toISOString(),
-            last_login_at: new Date().toISOString(),
-            is_active: true
-=======
             subscription_type: response.data!.subscription_type || 'free',
             created_at: response.data!.created_at || new Date().toISOString(),
             updated_at: response.data!.updated_at || new Date().toISOString(),
             last_login_at: response.data!.last_login_at || new Date().toISOString(),
             is_active: response.data!.is_active !== undefined ? response.data!.is_active : true
->>>>>>> 75ab0c67
           })
           
           // Create legacy user object for compatibility
