--- conflicted
+++ resolved
@@ -5,11 +5,7 @@
 import { ModeSwitcher } from '@/components/mode-switcher'
 
 export const metadata: Metadata = {
-<<<<<<< HEAD
-  title: 'Linker - AI-Powered Social Matching',
-=======
   title: 'Linker - AI-Powered Social Linking',
->>>>>>> 5edc572a
   description: 'Find your perfect match with AI-powered compatibility analysis',
 }
 
