--- conflicted
+++ resolved
@@ -45,13 +45,8 @@
     (set, get) => ({
       // Basic app state
       themeMode: 'romantic',
-<<<<<<< HEAD
-      isDarkMode: false,  
-      language: 'zh',
-=======
       isDarkMode: false,
       language: 'en',
->>>>>>> e1eb3e5c
       user: null,
       
       // Auth state
@@ -63,19 +58,11 @@
       userTags: [],
       userMetadata: {},
       
-<<<<<<< HEAD
-      // Loading states (not persisted)
-      isLoading: false,
-      isAuthLoading: false,
-      
-      // Error handling (not persisted)
-=======
       // Loading states (不持久化)
       isLoading: false,
       isAuthLoading: false,
       
       // Error handling (不持久化)
->>>>>>> e1eb3e5c
       error: null,
       
       // Basic actions
@@ -85,17 +72,6 @@
       setUser: (user) => set({ user }),
       
       // Auth actions
-<<<<<<< HEAD
-      setAuthToken: (token) => set({ 
-        authToken: token, 
-        isAuthenticated: !!token 
-      }),
-      setBackendUser: (user) => set({ 
-        backendUser: user, 
-        isAuthenticated: !!user 
-      }),
-      setIsAuthenticated: (authenticated) => set({ isAuthenticated: authenticated }),
-=======
       setAuthToken: (token) => {
         console.log('🏪 [Store] setAuthToken called with:', token ? 'TOKEN_SET' : 'TOKEN_CLEARED')
         set({ 
@@ -115,7 +91,6 @@
         console.log('🏪 [Store] setIsAuthenticated called with:', authenticated)
         set({ isAuthenticated: authenticated })
       },
->>>>>>> e1eb3e5c
       
       // User data actions
       setUserTags: (tags) => set({ userTags: tags }),
@@ -130,32 +105,6 @@
       clearError: () => set({ error: null }),
       
       // Combined actions
-<<<<<<< HEAD
-      logout: () => set({
-        user: null,
-        isAuthenticated: false,
-        authToken: null,
-        backendUser: null,
-        userTags: [],
-        userMetadata: {},
-        error: null
-      }),
-    }),
-    {
-      name: 'linker-app-storage',
-      partialize: (state) => ({
-        // Only persist these fields
-        themeMode: state.themeMode,
-        isDarkMode: state.isDarkMode,
-        language: state.language,
-        user: state.user,
-        isAuthenticated: state.isAuthenticated,
-        authToken: state.authToken,
-        backendUser: state.backendUser,
-        userTags: state.userTags,
-        userMetadata: state.userMetadata,
-      }),
-=======
       logout: () => {
         console.log('🚪 [Store] logout called - clearing all auth state')
         set({
@@ -184,7 +133,6 @@
         language: state.language,
         user: state.user
       })
->>>>>>> e1eb3e5c
     }
   )
 ) 