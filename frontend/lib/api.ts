// API Client for Comprehensive Matching System
import { supabase } from './supabase'
import { MatchUser } from './types'

// Base URL for the backend API (only for AI operations like tag generation and matching)
const API_BASE_URL = process.env.NEXT_PUBLIC_API_URL || 'http://127.0.0.1:8000'

// Types based on backend API documentation
export interface LoginRequest {
  email: string
  password: string
}

export interface RegisterRequest {
  email: string
  password: string
  display_name: string
  avatar_url?: string
}

export interface AuthResponse {
  success: boolean
  message: string
  data: {
    user_id: string
    email: string
    display_name: string
    avatar_url?: string
    token: string
  }
}

export interface UserInfo {
  user_id: string
  email: string
  display_name: string
  avatar_url?: string
  subscription_type: string
  created_at: string
  updated_at: string
  last_login_at: string
  is_active: boolean
}

export interface MetadataEntry {
  section_type: string
  section_key: string
  content: any
  data_type?: string
  display_order?: number
}

export interface MetadataResponse {
  success: boolean
  message?: string
  data: {
    [section_type: string]: {
      [section_key: string]: {
        content: any
        data_type: string
        display_order: number
        created_at: string
        updated_at: string
      }
    }
  }
}

export interface UserTag {
  id: number
  user_id: string
  tag_name: string
  tag_category: string
  confidence_score: number
  tag_source: string
  created_at: string
  is_active: boolean
}

export interface GenerateTagsRequest {
  request_type: '找队友' | '找对象'
}

export interface GenerateTagsResponse {
  success: boolean
  message: string
  data: {
    generated_tags: UserTag[]
    topics: number[][]
    user_text_length: number
    request_type: string
  }
}

export interface ManualTagsRequest {
  tags: (string | { name: string; category?: string; confidence?: number })[]
}



export interface MatchSearchRequest {
  description: string
  tags: string[]
  match_type: '找队友' | '找对象'
  limit?: number
}

export interface MatchSearchResponse {
  success: boolean
  message: string
  data: {
    matched_users: MatchUser[]
    total: number
    query: MatchSearchRequest
  }
}

export interface CompatibilityAnalysisRequest {
  target_user_id: string
}

export interface CompatibilityAnalysisResponse {
  success: boolean
  data: {
    user_a: string
    user_b: string
    overall_score: number
    tag_similarity: number
    text_similarity: number
    common_tags: string[]
    total_tags_a: number
    total_tags_b: number
    recommendation: string
  }
}

export interface ApiResponse<T> {
  success: boolean
  message?: string
  data?: T
  error?: string
}

class ApiClient {
  private baseUrl: string
  private token: string | null = null
  private defaultTimeout = 10000 // 10秒超时

  constructor(baseUrl: string = API_BASE_URL) {
    this.baseUrl = baseUrl
    console.log('🚀 [ApiClient] Initialized with base URL:', this.baseUrl)
    // Try to get token from localStorage on initialization
    if (typeof window !== 'undefined') {
      this.token = localStorage.getItem('auth_token')
      console.log('🔑 [ApiClient] Loaded token from localStorage:', this.token ? 'TOKEN_EXISTS' : 'NO_TOKEN')
    }
  }

  // 添加超时包装函数
  private async fetchWithTimeout(url: string, options: RequestInit = {}): Promise<Response> {
    const controller = new AbortController()
    const timeoutId = setTimeout(() => controller.abort(), this.defaultTimeout)
    
    try {
      const response = await fetch(url, {
        ...options,
        signal: controller.signal
      })
      clearTimeout(timeoutId)
      return response
    } catch (error: any) {
      clearTimeout(timeoutId)
      if (error.name === 'AbortError') {
        throw new Error('网络请求超时，请检查网络连接')
      }
      throw error
    }
  }

  private getHeaders(): HeadersInit {
    const headers: HeadersInit = {
      'Content-Type': 'application/json',
      'Accept': 'application/json',
    }
    
    // 从localStorage获取token（兼容旧方式）
    if (this.token) {
      headers['Authorization'] = `Bearer ${this.token}`
    }
    
    return headers
  }

  // 新的方法：从Supabase获取认证header
  private async getSupabaseHeaders(): Promise<HeadersInit> {
    const headers: HeadersInit = {
      'Content-Type': 'application/json',
      'Accept': 'application/json',
    }
    
    console.log('🔑 [getSupabaseHeaders] Getting authentication headers...')
    
    // 优先使用后端JWT token（从store获取）
    if (typeof window !== 'undefined') {
      try {
        const store = await import('@/lib/store')
        const authToken = store.useAppStore.getState().authToken
        console.log('🏪 [getSupabaseHeaders] Store authToken:', authToken ? 'EXISTS' : 'NULL')
        
        if (authToken) {
          headers['Authorization'] = `Bearer ${authToken}`
          console.log('✅ [getSupabaseHeaders] Using store authToken')
          return headers
        }
      } catch (error) {
        console.error('❌ [getSupabaseHeaders] Error accessing store:', error)
      }
    }
    
    // 如果没有后端token，尝试使用旧的localStorage token
    console.log('🔑 [getSupabaseHeaders] Checking localStorage token:', this.token ? 'EXISTS' : 'NULL')
    if (this.token) {
      headers['Authorization'] = `Bearer ${this.token}`
      console.log('✅ [getSupabaseHeaders] Using localStorage token')
      return headers
    }
    
    // 最后才尝试使用Supabase token（通常只用于直接访问Supabase的操作）
    try {
      const { data: { session } } = await supabase.auth.getSession()
      console.log('🔑 [getSupabaseHeaders] Supabase session:', session ? 'EXISTS' : 'NULL')
      if (session?.access_token) {
        headers['Authorization'] = `Bearer ${session.access_token}`
        console.log('✅ [getSupabaseHeaders] Using Supabase session token')
        return headers
      }
    } catch (error) {
      console.error('❌ [getSupabaseHeaders] Error getting Supabase session:', error)
    }
    
    console.log('⚠️ [getSupabaseHeaders] No valid token found!')
    console.log('📋 [getSupabaseHeaders] Final headers:', headers)
    return headers
  }

  private async handleResponse<T>(response: Response): Promise<T> {
    if (!response.ok) {
      const errorText = await response.text()
      let errorMessage = `HTTP ${response.status}: ${response.statusText}`
      
      try {
        const errorData = JSON.parse(errorText)
        errorMessage = errorData.message || errorData.error || errorMessage
      } catch {
        // If parsing fails, use the raw text
        errorMessage = errorText || errorMessage
      }
      
      // 为常见的HTTP状态码提供更友好的错误信息
      if (response.status === 401) {
        errorMessage = 'HTTP 401: Unauthorized'
      } else if (response.status === 403) {
        errorMessage = 'HTTP 403: 权限不足'
      } else if (response.status === 404) {
        errorMessage = 'HTTP 404: 请求的资源不存在'
      } else if (response.status === 500) {
        errorMessage = 'HTTP 500: 服务器内部错误'
      } else if (response.status === 503) {
        errorMessage = 'HTTP 503: 服务暂时不可用'
      }
      
      throw new Error(errorMessage)
    }
    
    return response.json()
  }

  public setToken(token: string) {
    console.log('🔑 [ApiClient.setToken] Setting token:', token ? 'TOKEN_PROVIDED' : 'NULL_TOKEN')
    this.token = token
    if (typeof window !== 'undefined') {
      localStorage.setItem('auth_token', token)
      console.log('💾 [ApiClient.setToken] Token saved to localStorage')
    }
  }

  public clearToken() {
    this.token = null
    if (typeof window !== 'undefined') {
      localStorage.removeItem('auth_token')
    }
  }

  // Authentication APIs
  async register(data: RegisterRequest): Promise<AuthResponse> {
    const response = await this.fetchWithTimeout(`${this.baseUrl}/api/auth/register`, {
      method: 'POST',
      headers: this.getHeaders(),
      body: JSON.stringify(data),
    })
    
    const result = await this.handleResponse<AuthResponse>(response)
    if (result.success && result.data.token) {
      this.setToken(result.data.token)
    }
    return result
  }

  async login(data: LoginRequest): Promise<AuthResponse> {
    console.log('🔐 [ApiClient.login] Attempting login for:', data.email)
    const response = await this.fetchWithTimeout(`${this.baseUrl}/api/auth/login`, {
      method: 'POST',
      headers: this.getHeaders(),
      body: JSON.stringify(data),
    })
    
    const result = await this.handleResponse<AuthResponse>(response)
    if (result.success && result.data.token) {
      console.log('✅ [ApiClient.login] Login successful, setting token')
      
      // 优先设置store中的token
      if (typeof window !== 'undefined') {
        try {
          const store = await import('@/lib/store')
          store.useAppStore.getState().setAuthToken(result.data.token)
          
          // 确保 last_login_at 字段存在
          const userData = {
            ...result.data,
            last_login_at: result.data.last_login_at || new Date().toISOString()
          }
          store.useAppStore.getState().setBackendUser(userData)
          console.log('✅ [ApiClient.login] Token and user data set in store')
        } catch (error) {
          console.error('❌ [ApiClient.login] Failed to set auth data in store:', error)
        }
      }
      
      // 同时设置到localStorage（向后兼容）
      this.setToken(result.data.token)
    } else {
      console.log('❌ [ApiClient.login] Login failed:', result.message)
    }
    return result
  }

  async getCurrentUser(): Promise<ApiResponse<UserInfo>> {
    console.log('🔗 [ApiClient.getCurrentUser] Starting HTTP request...')
    console.log('🔗 [ApiClient.getCurrentUser] URL:', `${this.baseUrl}/api/auth/user`)
    console.log('🔗 [ApiClient.getCurrentUser] Headers:', this.getHeaders())
    
    const response = await this.fetchWithTimeout(`${this.baseUrl}/api/auth/user`, {
      method: 'GET',
      headers: this.getHeaders(),
    })
    
    console.log('📡 [ApiClient.getCurrentUser] HTTP response status:', response.status)
    console.log('📡 [ApiClient.getCurrentUser] HTTP response ok:', response.ok)
    
    const result = await this.handleResponse<ApiResponse<UserInfo>>(response)
    console.log('📊 [ApiClient.getCurrentUser] Parsed response:', result)
    
    return result
  }

<<<<<<< HEAD
  // User Profile APIs - 获取完整的用户资料信息
  async getUserProfile(): Promise<ApiResponse<any>> {
=======
  async verifyTokenFast(): Promise<{ valid: boolean; user_id?: string; email?: string }> {
    console.log('⚡ [ApiClient.verifyTokenFast] Starting fast token verification...')
    
    const response = await this.fetchWithTimeout(`${this.baseUrl}/api/auth/verify-fast`, {
      method: 'GET',
      headers: this.getHeaders(),
    })
    
    console.log('📡 [ApiClient.verifyTokenFast] Response status:', response.status)
    return this.handleResponse<{ valid: boolean; user_id?: string; email?: string }>(response)
  }

  // Metadata APIs - 直接使用Supabase
  async createMetadata(data: MetadataEntry): Promise<ApiResponse<any>> {
>>>>>>> dfdd1521
    try {
      const { data: { user } } = await supabase.auth.getUser()
      if (!user) throw new Error('User not authenticated')

      // 获取用户基本资料
      const { data: profile, error: profileError } = await supabase
        .from('user_profile')
        .select('*')
        .eq('auth_user_id', user.id)
        .single()

      if (profileError) throw profileError

      // 获取关键的个人信息metadata（bio, location, age等）
      const { data: personalMetadata, error: metadataError } = await supabase
        .from('user_metadata')
        .select('*')
        .eq('auth_user_id', user.id)
        .eq('section_type', 'profile')
        .eq('section_key', 'personal')
        .single()

      // 合并profile和metadata信息
      let personalInfo: any = {}
      if (personalMetadata && !metadataError) {
        try {
          personalInfo = typeof personalMetadata.content === 'string' 
            ? JSON.parse(personalMetadata.content) 
            : personalMetadata.content || {}
        } catch (e) {
          console.error('Error parsing personal metadata:', e)
        }
      }

      return {
        success: true,
        data: {
          ...profile,
          bio: personalInfo.bio || '',
          location: personalInfo.location || '',
          age: personalInfo.age || '',
          // 其他个人信息也可以添加到这里
        }
      }
    } catch (error: any) {
      return {
        success: false,
        error: error.message
      }
    }
  }

  // Update user profile basic info (bio, location, age)
  async updateUserProfile(profileData: { bio?: string, location?: string, age?: string }): Promise<ApiResponse<any>> {
    try {
      const { data: { user } } = await supabase.auth.getUser()
      if (!user) throw new Error('User not authenticated')

      // Update personal metadata (bio, location, age)
      const personalMetadataEntry = {
        section_type: 'profile',
        section_key: 'personal',
        content: {
          bio: profileData.bio || '',
          location: profileData.location || '',
          age: profileData.age || ''
        }
      }

      const result = await this.createMetadata(personalMetadataEntry)
      return result
    } catch (error: any) {
      return {
        success: false,
        error: error.message
      }
    }
  }

  // Metadata APIs - 直接使用Supabase
  async createMetadata(data: MetadataEntry): Promise<ApiResponse<any>> {
    try {
      const { data: { user } } = await supabase.auth.getUser()
      if (!user) throw new Error('User not authenticated')

      // 直接使用auth_user_id，不需要查询user_profile
      const authUserId = user.id

      // 检查是否已存在相同的metadata
      const { data: existing } = await supabase
        .from('user_metadata')
        .select('id')
        .eq('auth_user_id', authUserId)
        .eq('section_type', data.section_type)
        .eq('section_key', data.section_key)
        .single()

      if (existing) {
        // 更新现有记录
        const { data: updated, error } = await supabase
          .from('user_metadata')
          .update({
            content: data.content,
            data_type: data.data_type || 'nested_object',
            display_order: data.display_order || 1,
            updated_at: new Date().toISOString()
          })
          .eq('id', existing.id)
          .select()
          .single()

        if (error) throw error

        return {
          success: true,
          message: 'Metadata updated successfully',
          data: updated
        }
      } else {
        // 创建新记录
        const { data: created, error } = await supabase
          .from('user_metadata')
          .insert({
            auth_user_id: authUserId,
            section_type: data.section_type,
            section_key: data.section_key,
            content: data.content,
            data_type: data.data_type || 'nested_object',
            display_order: data.display_order || 1
          })
          .select()
          .single()

        if (error) throw error

        return {
          success: true,
          message: 'Metadata created successfully',
          data: created
        }
      }
    } catch (error: any) {
      return {
        success: false,
        error: error.message
      }
    }
  }

  async getUserMetadata(): Promise<MetadataResponse> {
    try {
      const { data: { user } } = await supabase.auth.getUser()
      if (!user) throw new Error('User not authenticated')

      // 直接使用auth_user_id
      const authUserId = user.id

      // 获取所有metadata
      const { data: metadata, error } = await supabase
        .from('user_metadata')
        .select('*')
        .eq('auth_user_id', authUserId)

      if (error) throw error

      // 组织数据结构
      const organizedData: any = {}
      
      if (metadata) {
        metadata.forEach((item: any) => {
          if (!organizedData[item.section_type]) {
            organizedData[item.section_type] = {}
          }
          
          organizedData[item.section_type][item.section_key] = {
            content: item.content,
            data_type: item.data_type,
            display_order: item.display_order,
            created_at: item.created_at,
            updated_at: item.updated_at
          }
        })
      }

      return {
        success: true,
        data: organizedData
      }
    } catch (error: any) {
      return {
        success: false,
        message: error.message,
        data: {}
      }
    }
  }

  async batchUpdateMetadata(data: { metadata_entries: MetadataEntry[] }): Promise<ApiResponse<any>> {
    console.log('🔄 [ApiClient.batchUpdateMetadata] Starting batch metadata update...')
    console.log('📝 [ApiClient.batchUpdateMetadata] Entries count:', data.metadata_entries.length)
    
    const headers = await this.getSupabaseHeaders()
    const response = await this.fetchWithTimeout(`${this.baseUrl}/api/metadata/batch`, {
      method: 'POST',
      headers: headers,
      body: JSON.stringify(data),
    })
    
    console.log('📡 [ApiClient.batchUpdateMetadata] Response status:', response.status)
    console.log('📡 [ApiClient.batchUpdateMetadata] Response ok:', response.ok)
    
    return this.handleResponse<ApiResponse<any>>(response)
  }

  async updateProfile(profileData: any): Promise<ApiResponse<any>> {
    console.log('🔄 [ApiClient.updateProfile] Starting profile update...')
    console.log('📝 [ApiClient.updateProfile] Profile data:', profileData)
    
    const headers = await this.getSupabaseHeaders()
    console.log('📋 [ApiClient.updateProfile] Request headers:', headers)
    
    const response = await this.fetchWithTimeout(`${this.baseUrl}/api/users/me/profile`, {
      method: 'PUT',
      headers: headers,
      body: JSON.stringify(profileData),
    })
    
    console.log('📡 [ApiClient.updateProfile] Response status:', response.status)
    console.log('📡 [ApiClient.updateProfile] Response ok:', response.ok)
    
    return this.handleResponse<ApiResponse<any>>(response)
  }

  async getBackendUserMetadata(): Promise<MetadataResponse> {
    const response = await this.fetchWithTimeout(`${this.baseUrl}/api/users/me/profile`, {
      method: 'GET',
      headers: await this.getSupabaseHeaders(),
    })
    
    return this.handleResponse<MetadataResponse>(response)
  }

  // Tags APIs - 生成标签使用后端API，获取标签使用Supabase
  async generateTags(data: GenerateTagsRequest): Promise<GenerateTagsResponse> {
    console.log('🚀 [ApiClient.generateTags] Starting tag generation request...')
    console.log('📝 [ApiClient.generateTags] Request data:', data)
    
    const headers = await this.getSupabaseHeaders()
    const headerObj = headers as Record<string, string>
    console.log('🔑 [ApiClient.generateTags] Request headers:', {
      hasAuth: !!headerObj['Authorization'],
      authType: headerObj['Authorization']?.substring(0, 20) + '...',
      contentType: headerObj['Content-Type']
    })
    
    console.log('🌐 [ApiClient.generateTags] Making request to:', `${this.baseUrl}/api/tags/generate`)
    
    const response = await this.fetchWithTimeout(`${this.baseUrl}/api/tags/generate`, {
      method: 'POST',
      headers: headers,
      body: JSON.stringify(data),
    })
    
    console.log('📡 [ApiClient.generateTags] Response status:', response.status)
    console.log('📡 [ApiClient.generateTags] Response ok:', response.ok)
    
    const result = await this.handleResponse<GenerateTagsResponse>(response)
    console.log('📊 [ApiClient.generateTags] Parsed result:', {
      success: result.success,
      message: result.message,
      dataExists: !!result.data,
      tagsCount: result.data?.generated_tags?.length || 0
    })
    
    return result
  }

  async addManualTags(data: ManualTagsRequest): Promise<ApiResponse<UserTag[]>> {
    const response = await this.fetchWithTimeout(`${this.baseUrl}/api/tags/manual`, {
      method: 'POST',
      headers: await this.getSupabaseHeaders(),
      body: JSON.stringify(data),
    })
    
    return this.handleResponse<ApiResponse<UserTag[]>>(response)
  }

  async getUserTags(): Promise<ApiResponse<UserTag[]>> {
    try {
      const { data: { user } } = await supabase.auth.getUser()
      if (!user) throw new Error('User not authenticated')

      // 直接使用auth_user_id
      const authUserId = user.id

      // 获取用户标签
      const { data: tags, error } = await supabase
        .from('user_tags')
        .select('*')
        .eq('auth_user_id', authUserId)
        .order('confidence_score', { ascending: false })

      if (error) throw error

      // 转换为前端需要的格式
      const formattedTags: UserTag[] = (tags || []).map((tag: any) => ({
        id: tag.id,
        user_id: tag.auth_user_id,
        tag_name: tag.tag_name,
        tag_category: tag.tag_category || 'generated',
        confidence_score: parseFloat(tag.confidence_score || 0),
        tag_source: tag.tag_source,
        created_at: tag.created_at,
        is_active: tag.is_active
      }))

      return {
        success: true,
        data: formattedTags
      }
    } catch (error: any) {
      return {
        success: false,
        message: error.message,
        data: []
      }
    }
  }

  // Matching APIs - 使用后端API进行AI匹配
  async searchMatches(data: MatchSearchRequest): Promise<MatchSearchResponse> {
    const response = await this.fetchWithTimeout(`${this.baseUrl}/api/match/search`, {
      method: 'POST',
      headers: await this.getSupabaseHeaders(),
      body: JSON.stringify(data),
    })
    
    return this.handleResponse<MatchSearchResponse>(response)
  }

  async analyzeCompatibility(data: CompatibilityAnalysisRequest): Promise<CompatibilityAnalysisResponse> {
    const response = await this.fetchWithTimeout(`${this.baseUrl}/api/match/analyze`, {
      method: 'POST',
      headers: await this.getSupabaseHeaders(),
      body: JSON.stringify(data),
    })
    
    return this.handleResponse<CompatibilityAnalysisResponse>(response)
  }

  // System APIs
  async healthCheck(): Promise<any> {
    const response = await this.fetchWithTimeout(`${this.baseUrl}/api/system/health`, {
      method: 'GET',
      headers: this.getHeaders(),
    })
    
    return this.handleResponse<any>(response)
  }

  async getSystemStats(): Promise<ApiResponse<any>> {
    const response = await this.fetchWithTimeout(`${this.baseUrl}/api/system/stats`, {
      method: 'GET',
      headers: await this.getSupabaseHeaders(),
    })
    
    return this.handleResponse<ApiResponse<any>>(response)
  }
}

// Create a singleton instance
export const apiClient = new ApiClient()

// 新的基于Supabase Auth的认证工具函数
export const auth = {
  login: async (email: string, password: string) => {
    try {
      // 添加超时控制
      const timeoutPromise = new Promise((_, reject) => {
        setTimeout(() => reject(new Error('登录请求超时，请检查网络连接')), 30000)
      })

      const signInPromise = supabase.auth.signInWithPassword({
        email,
        password,
      })

      const { data, error } = await Promise.race([signInPromise, timeoutPromise]) as any
      
      if (error) {
        let errorMessage = '登录失败';
        
        if (error.message.includes('Invalid login credentials')) {
          errorMessage = '邮箱或密码错误';
        } else if (error.message.includes('Email not confirmed')) {
          errorMessage = '请先确认邮箱，检查收件箱并点击确认链接';
        } else if (error.message.includes('rate limit') || error.message.includes('429')) {
          errorMessage = '登录请求过于频繁，请稍后再试';
        } else if (error.message) {
          errorMessage = error.message;
        }
        
        throw new Error(errorMessage);
      }
      
      if (data.user && data.session) {
        // 获取用户档案信息
        try {
          const { data: profile, error: profileError } = await supabase
            .from('user_profile')
            .select('*')
            .eq('auth_user_id', data.user.id)
            .single()
          
          return {
            success: true,
            message: '登录成功',
            data: {
              user_id: profile?.auth_user_id || data.user.id,
              email: data.user.email!,
              display_name: profile?.display_name || data.user.user_metadata?.display_name,
              avatar_url: profile?.avatar_url || data.user.user_metadata?.avatar_url,
              subscription_type: profile?.subscription_type || 'free',
              token: data.session.access_token
            }
          }
        } catch (profileError: any) {
          console.error('Error fetching user profile:', profileError)
          // 即使获取档案失败，也返回基本的登录信息
          return {
            success: true,
            message: '登录成功',
            data: {
              user_id: data.user.id,
              email: data.user.email!,
              display_name: data.user.user_metadata?.display_name || '用户',
              avatar_url: data.user.user_metadata?.avatar_url,
              subscription_type: 'free',
              token: data.session.access_token
            }
          }
        }
      }
      
      throw new Error('登录失败')
    } catch (error: any) {
      console.error('Login error:', error)
      return {
        success: false,
        message: error.message || '登录失败',
        data: null
      }
    }
  },
  
  register: async (email: string, password: string, displayName: string, avatarUrl?: string) => {
    try {
      // 添加超时控制
      const timeoutPromise = new Promise((_, reject) => {
        setTimeout(() => reject(new Error('注册请求超时，请检查网络连接')), 30000)
      })

      const signUpPromise = supabase.auth.signUp({
        email,
        password,
        options: {
          data: {
            display_name: displayName,
            avatar_url: avatarUrl
          }
        }
      })

      const { data, error } = await Promise.race([signUpPromise, timeoutPromise]) as any
      
      if (error) {
        // Handle specific error cases with better Chinese messages
        let errorMessage = '注册失败';
        
        if (error.message.includes('rate limit') || error.message.includes('429')) {
          errorMessage = '注册请求过于频繁，请稍后再试';
        } else if (error.message.includes('User already registered')) {
          errorMessage = '该邮箱已被注册，请使用其他邮箱或登录';
        } else if (error.message.includes('Password should')) {
          errorMessage = '密码至少需要6个字符';
        } else if (error.message.includes('Invalid email')) {
          errorMessage = '邮箱格式不正确';
        } else if (error.message.includes('confirmation')) {
          errorMessage = '注册成功！请检查邮箱并点击确认链接完成注册';
        } else if (error.message.includes('Error sending confirmation email')) {
          errorMessage = '注册成功！但由于邮件服务暂时不可用，请稍后检查邮箱或联系管理员';
        } else if (error.message) {
          errorMessage = error.message;
        }
        
        throw new Error(errorMessage);
      }
      
      if (data.user) {
        // 创建用户档案记录
        try {
          const userId = `user_${Date.now()}`
          const { data: profile, error: profileError } = await supabase
            .from('user_profile')
            .insert({
              user_id: userId,
              auth_user_id: data.user.id,
              email: data.user.email!,
              display_name: displayName,
              avatar_url: avatarUrl,
              status: 'active',
              subscription_type: 'free'
            })
            .select()
            .single()

          if (profileError) {
            console.error('Error creating user profile:', profileError)
            // 不阻塞注册，但记录错误
          }

          // 检查是否需要邮箱确认
          const needsConfirmation = !data.user.email_confirmed_at
          const message = needsConfirmation 
            ? '注册成功！请检查邮箱并点击确认链接完成注册。如果未收到邮件，请检查垃圾邮件文件夹。'
            : '注册成功！'

          return {
            success: true,
            message: message,
            data: {
              user_id: userId,
              email: data.user.email!,
              display_name: displayName,
              avatar_url: avatarUrl,
              token: data.session?.access_token || null,
              needs_confirmation: needsConfirmation
            }
          }
        } catch (profileError: any) {
          console.error('Error creating user profile:', profileError)
          // 返回基本的注册成功信息，即使profile创建失败
          const needsConfirmation = !data.user.email_confirmed_at
          const message = needsConfirmation 
            ? '注册成功！请检查邮箱并点击确认链接完成注册。如果未收到邮件，请检查垃圾邮件文件夹。'
            : '注册成功！'

          return {
            success: true,
            message: message,
            data: {
              user_id: data.user.id,
              email: data.user.email!,
              display_name: displayName,
              avatar_url: avatarUrl,
              token: data.session?.access_token || null,
              needs_confirmation: needsConfirmation
            }
          }
        }
      }
      
      throw new Error('注册失败')
    } catch (error: any) {
      console.error('Registration error:', error)
      return {
        success: false,
        message: error.message || '注册失败',
        data: null
      }
    }
  },
  
  logout: async () => {
    try {
      await supabase.auth.signOut()
      // 清除本地存储的token
      if (typeof window !== 'undefined') {
        localStorage.removeItem('auth_token')
      }
      return { success: true, message: '登出成功' }
    } catch (error: any) {
      return { success: false, message: error.message || '登出失败' }
    }
  },
  
  // 快速验证token - 只检查有效性，不返回完整用户数据
  verifyTokenFast: async () => {
    console.log('⚡ [auth.verifyTokenFast] Starting fast verification...')
    try {
      const response = await apiClient.verifyTokenFast()
      console.log('📥 [auth.verifyTokenFast] Fast verification response:', response)
      
      return {
        success: response.valid,
        data: response.valid ? {
          user_id: response.user_id,
          email: response.email
        } : null
      }
    } catch (error: any) {
      console.error('💥 [auth.verifyTokenFast] Fast verification failed:', error)
      
      // 如果是401错误，自动清除认证状态
      if (error.message && (error.message.includes('401') || error.message.includes('Unauthorized'))) {
        console.log('🧹 [auth.verifyTokenFast] Auto-clearing auth state due to 401 error')
        apiClient.clearToken()
        
        if (typeof window !== 'undefined') {
          try {
            const { useAppStore } = await import('@/lib/store')
            useAppStore.getState().logout()
          } catch (storeError) {
            console.error('❌ [auth.verifyTokenFast] Failed to clear store state:', storeError)
          }
        }
      }
      
      return {
        success: false,
        message: error.message || '快速验证失败'
      }
    }
  },
  
  getCurrentUser: async () => {
    console.log('🌐 [auth.getCurrentUser] Starting API call...')
    try {
      console.log('🔄 [auth.getCurrentUser] Calling backend API...')
      const response = await apiClient.getCurrentUser()
      console.log('📥 [auth.getCurrentUser] Raw API response:', response)
      
      if (response.success && response.data) {
        console.log('✅ [auth.getCurrentUser] API call successful')
        console.log('📋 [auth.getCurrentUser] User data:', response.data)
        return {
          success: true,
          data: {
            user_id: response.data.user_id,
            email: response.data.email,
            display_name: response.data.display_name,
            avatar_url: response.data.avatar_url,
            subscription_type: response.data.subscription_type,
            created_at: response.data.created_at,
            updated_at: response.data.updated_at,
            last_login_at: response.data.last_login_at || new Date().toISOString(),
            is_active: response.data.is_active
          }
        }
      }
      
      console.log('❌ [auth.getCurrentUser] API call failed:', response.message)
      return {
        success: false,
        message: response.message || '获取用户信息失败',
        data: null
      }
    } catch (error: any) {
      console.error('💥 [auth.getCurrentUser] Exception occurred:', error)
      console.error('💥 [auth.getCurrentUser] Error stack:', error.stack)
      
      let errorMessage = error.message || '获取用户信息失败'
      
      // 处理网络错误
      if (error.message && error.message.includes('NetworkError')) {
        errorMessage = '网络错误，请检查网络连接'
        console.log('🌐 [auth.getCurrentUser] Network error detected')
      } else if (error.message && error.message.includes('timeout')) {
        errorMessage = '连接超时，请检查网络设置'
        console.log('⏰ [auth.getCurrentUser] Timeout error detected')
      } else if (error.message && error.message.includes('fetch')) {
        errorMessage = '无法连接到服务器，请检查后端服务是否启动'
        console.log('🔌 [auth.getCurrentUser] Fetch error detected')
      } else if (error.message && (error.message.includes('401') || error.message.includes('Unauthorized'))) {
        errorMessage = '登录已过期，请重新登录'
        console.log('🔐 [auth.getCurrentUser] Authorization error detected')
        
        // 自动清除认证状态
        console.log('🧹 [auth.getCurrentUser] Auto-clearing auth state due to 401 error')
        apiClient.clearToken()
        
        // 清除store中的认证状态
        if (typeof window !== 'undefined') {
          try {
            const { useAppStore } = await import('@/lib/store')
            useAppStore.getState().logout()
            console.log('✅ [auth.getCurrentUser] Store auth state cleared')
          } catch (storeError) {
            console.error('❌ [auth.getCurrentUser] Failed to clear store state:', storeError)
          }
        }
      }
      
      console.log('❌ [auth.getCurrentUser] Final error message:', errorMessage)
      return {
        success: false,
        message: errorMessage,
        data: null
      }
    }
  }
}

// Profile API object
export const profile = {
  getMetadata: () => apiClient.getUserMetadata(), // 直接从Supabase获取
  getBackendMetadata: () => apiClient.getBackendUserMetadata(), // 从后端API获取
  createMetadata: (data: MetadataEntry) => apiClient.createMetadata(data),
  batchUpdateMetadata: (entries: MetadataEntry[]) => apiClient.batchUpdateMetadata({ metadata_entries: entries }),
  updateProfile: (profileData: any) => apiClient.updateProfile(profileData),
}

export const tags = {
  generate: (requestType: '找队友' | '找对象') => {
    return apiClient.generateTags({ request_type: requestType })
  },
  
  addManual: (tagList: string[]) => {
    return apiClient.addManualTags({ tags: tagList })
  },
  
  getUserTags: () => {
    return apiClient.getUserTags()
  }
}

export const matching = {
  search: (description: string, tags: string[], matchType: '找队友' | '找对象', limit = 10) => {
    return apiClient.searchMatches({ description, tags, match_type: matchType, limit })
  },
  
  analyze: (targetUserId: string) => {
    return apiClient.analyzeCompatibility({ target_user_id: targetUserId })
  }
}

export default apiClient<|MERGE_RESOLUTION|>--- conflicted
+++ resolved
@@ -363,10 +363,6 @@
     return result
   }
 
-<<<<<<< HEAD
-  // User Profile APIs - 获取完整的用户资料信息
-  async getUserProfile(): Promise<ApiResponse<any>> {
-=======
   async verifyTokenFast(): Promise<{ valid: boolean; user_id?: string; email?: string }> {
     console.log('⚡ [ApiClient.verifyTokenFast] Starting fast token verification...')
     
@@ -381,7 +377,6 @@
 
   // Metadata APIs - 直接使用Supabase
   async createMetadata(data: MetadataEntry): Promise<ApiResponse<any>> {
->>>>>>> dfdd1521
     try {
       const { data: { user } } = await supabase.auth.getUser()
       if (!user) throw new Error('User not authenticated')
